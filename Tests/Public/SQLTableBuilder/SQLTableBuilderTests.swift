import XCTest
#if USING_SQLCIPHER
    import GRDBCipher
#elseif USING_CUSTOMSQLITE
    import GRDBCustomSQLite
#else
    import GRDB
#endif

class SQLTableBuilderTests: GRDBTestCase {

    func testCreateTable() {
        assertNoError {
            let dbQueue = try makeDatabaseQueue()
            try dbQueue.inDatabase { db in
                // Simple table creation
                try db.create(table: "test") { t in
                    t.column("id", .integer).primaryKey()
                    t.column("name", .text)
                }
                XCTAssertEqual(self.lastSQLQuery,
                    "CREATE TABLE \"test\" (" +
                        "\"id\" INTEGER PRIMARY KEY, " +
                        "\"name\" TEXT" +
                    ")")
            }
        }
    }
    
    func testTableCreationOptions() {
        assertNoError {
            let dbQueue = try makeDatabaseQueue()
            try dbQueue.inDatabase { db in
                if #available(iOS 8.2, *) {
                    try db.create(table: "test", temporary: true, ifNotExists: true, withoutRowID: true) { t in
                        t.column("id", .integer).primaryKey()
                    }
                    XCTAssertEqual(self.lastSQLQuery,
                        "CREATE TEMPORARY TABLE IF NOT EXISTS \"test\" (" +
                            "\"id\" INTEGER PRIMARY KEY" +
                        ") WITHOUT ROWID")
                } else {
                    try db.create(table: "test", temporary: true, ifNotExists: true) { t in
                        t.column("id", .integer).primaryKey()
                    }
                    XCTAssertEqual(self.lastSQLQuery,
                        "CREATE TEMPORARY TABLE IF NOT EXISTS \"test\" (" +
                            "\"id\" INTEGER PRIMARY KEY" +
                        ")")
                }
            }
        }
    }
    
    func testColumnPrimaryKeyOptions() {
        assertNoError {
            let dbQueue = try makeDatabaseQueue()
            try dbQueue.inTransaction { db in
                try db.create(table: "test") { t in
                    t.column("id", .integer).primaryKey(onConflict: .fail)
                }
                XCTAssertEqual(self.lastSQLQuery,
                    "CREATE TABLE \"test\" (" +
                        "\"id\" INTEGER PRIMARY KEY ON CONFLICT FAIL" +
                    ")")
                return .rollback
            }
            try dbQueue.inTransaction { db in
                try db.create(table: "test") { t in
                    t.column("id", .integer).primaryKey(autoincrement: true)
                }
                XCTAssertEqual(self.lastSQLQuery,
                    "CREATE TABLE \"test\" (" +
                        "\"id\" INTEGER PRIMARY KEY AUTOINCREMENT" +
                    ")")
                return .rollback
            }
        }
    }
    
    func testColumnNotNull() {
        assertNoError {
            let dbQueue = try makeDatabaseQueue()
            try dbQueue.inDatabase { db in
                try db.create(table: "test") { t in
                    t.column("a", .integer).notNull()
                    t.column("b", .integer).notNull(onConflict: .abort)
                    t.column("c", .integer).notNull(onConflict: .rollback)
                    t.column("d", .integer).notNull(onConflict: .fail)
                    t.column("e", .integer).notNull(onConflict: .ignore)
                    t.column("f", .integer).notNull(onConflict: .replace)
                }
                XCTAssertEqual(self.lastSQLQuery,
                    "CREATE TABLE \"test\" (" +
                        "\"a\" INTEGER NOT NULL, " +
                        "\"b\" INTEGER NOT NULL, " +
                        "\"c\" INTEGER NOT NULL ON CONFLICT ROLLBACK, " +
                        "\"d\" INTEGER NOT NULL ON CONFLICT FAIL, " +
                        "\"e\" INTEGER NOT NULL ON CONFLICT IGNORE, " +
                        "\"f\" INTEGER NOT NULL ON CONFLICT REPLACE" +
                    ")")
            }
        }
    }
    
    func testColumnUnique() {
        assertNoError {
            let dbQueue = try makeDatabaseQueue()
            try dbQueue.inDatabase { db in
                try db.create(table: "test") { t in
                    t.column("a", .integer).unique()
                    t.column("b", .integer).unique(onConflict: .abort)
                    t.column("c", .integer).unique(onConflict: .rollback)
                    t.column("d", .integer).unique(onConflict: .fail)
                    t.column("e", .integer).unique(onConflict: .ignore)
                    t.column("f", .integer).unique(onConflict: .replace)
                }
                XCTAssertEqual(self.lastSQLQuery,
                    "CREATE TABLE \"test\" (" +
                        "\"a\" INTEGER UNIQUE, " +
                        "\"b\" INTEGER UNIQUE, " +
                        "\"c\" INTEGER UNIQUE ON CONFLICT ROLLBACK, " +
                        "\"d\" INTEGER UNIQUE ON CONFLICT FAIL, " +
                        "\"e\" INTEGER UNIQUE ON CONFLICT IGNORE, " +
                        "\"f\" INTEGER UNIQUE ON CONFLICT REPLACE" +
                    ")")
            }
        }
    }
    
    func testColumnCheck() {
        assertNoError {
            let dbQueue = try makeDatabaseQueue()
            try dbQueue.inDatabase { db in
                try db.create(table: "test") { t in
<<<<<<< HEAD
                    t.column("a", .integer).check { $0 > 0 }
                    t.column("b", .integer).check(sql: "b <> 2")
=======
                    t.column("a", .Integer).check { $0 > 0 }
                    t.column("b", .Integer).check(sql: "b <> 2")
                    t.column("c", .Integer).check { $0 > 0 }.check { $0 < 10 }
>>>>>>> ceb73730
                }
                XCTAssertEqual(self.lastSQLQuery,
                    "CREATE TABLE \"test\" (" +
                        "\"a\" INTEGER CHECK ((\"a\" > 0)), " +
                        "\"b\" INTEGER CHECK (b <> 2), " +
                        "\"c\" INTEGER CHECK ((\"c\" > 0)) CHECK ((\"c\" < 10))" +
                    ")")
                
                // Sanity check
                try db.execute("INSERT INTO test (a, b, c) VALUES (1, 0, 1)")
                do {
                    try db.execute("INSERT INTO test (a, b, c) VALUES (0, 0, 1)")
                    XCTFail()
                } catch {
                }
            }
        }
    }
    
    func testColumnDefault() {
        assertNoError {
            let dbQueue = try makeDatabaseQueue()
            try dbQueue.inDatabase { db in
                try db.create(table: "test") { t in
                    t.column("a", .integer).defaults(to: 1)
                    t.column("b", .integer).defaults(to: 1.0)
                    t.column("c", .integer).defaults(to: "'fooéı👨👨🏿🇫🇷🇨🇮'")
                    t.column("d", .integer).defaults(to: "foo".data(using: .utf8)!)
                    t.column("e", .integer).defaults(sql: "NULL")
                }
                XCTAssertEqual(self.lastSQLQuery,
                    "CREATE TABLE \"test\" (" +
                        "\"a\" INTEGER DEFAULT 1, " +
                        "\"b\" INTEGER DEFAULT 1.0, " +
                        "\"c\" INTEGER DEFAULT '''fooéı👨👨🏿🇫🇷🇨🇮''', " +
                        "\"d\" INTEGER DEFAULT x'666f6f', " +
                        "\"e\" INTEGER DEFAULT NULL" +
                    ")")
                
                // Sanity check
                try db.execute("INSERT INTO test DEFAULT VALUES")
                XCTAssertEqual(Int.fetchOne(db, "SELECT a FROM test")!, 1)
                XCTAssertEqual(String.fetchOne(db, "SELECT c FROM test")!, "'fooéı👨👨🏿🇫🇷🇨🇮'")
            }
        }
    }
    
    func testColumnCollation() {
        assertNoError {
            let dbQueue = try makeDatabaseQueue()
            try dbQueue.inTransaction { db in
                try db.create(table: "test") { t in
                    t.column("name", .text).collate(.nocase)
                }
                XCTAssertEqual(self.lastSQLQuery,
                    "CREATE TABLE \"test\" (" +
                        "\"name\" TEXT COLLATE NOCASE" +
                    ")")
                return .rollback
            }
            
            let collation = DatabaseCollation("foo") { (lhs, rhs) in .orderedSame }
            dbQueue.add(collation: collation)
            try dbQueue.inTransaction { db in
                try db.create(table: "test") { t in
                    t.column("name", .text).collate(collation)
                }
                XCTAssertEqual(self.lastSQLQuery,
                    "CREATE TABLE \"test\" (" +
                        "\"name\" TEXT COLLATE foo" +
                    ")")
                return .rollback
            }
        }
    }
    
    func testColumnReference() {
        assertNoError {
            let dbQueue = try makeDatabaseQueue()
            try dbQueue.inDatabase { db in
                try db.create(table: "parent") { t in
                    t.column("name", .text).primaryKey()
                    t.column("email", .text).unique()
                }
                try db.create(table: "child") { t in
<<<<<<< HEAD
                    t.column("parentName", .text).references("parent", onDelete: .cascade, onUpdate: .cascade)
                    t.column("parentEmail", .text).references("parent", column: "email", onDelete: .restrict, deferred: true)
=======
                    t.column("parentName", .Text).references("parent", onDelete: .Cascade, onUpdate: .Cascade)
                    t.column("parentEmail", .Text).references("parent", column: "email", onDelete: .Restrict, deferred: true)
                    t.column("weird", .Text).references("parent", column: "name").references("parent", column: "email")
>>>>>>> ceb73730
                }
                XCTAssertEqual(self.lastSQLQuery,
                    "CREATE TABLE \"child\" (" +
                        "\"parentName\" TEXT REFERENCES \"parent\"(\"name\") ON DELETE CASCADE ON UPDATE CASCADE, " +
                        "\"parentEmail\" TEXT REFERENCES \"parent\"(\"email\") ON DELETE RESTRICT DEFERRABLE INITIALLY DEFERRED, " +
                        "\"weird\" TEXT REFERENCES \"parent\"(\"name\") REFERENCES \"parent\"(\"email\")" +
                    ")")
            }
        }
    }
    
    func testTablePrimaryKey() {
        assertNoError {
            let dbQueue = try makeDatabaseQueue()
            try dbQueue.inTransaction { db in
                try db.create(table: "test") { t in
                    t.primaryKey(["a", "b"])
                    t.column("a", .text)
                    t.column("b", .text)
                }
                XCTAssertEqual(self.lastSQLQuery,
                    "CREATE TABLE \"test\" (" +
                        "\"a\" TEXT, " +
                        "\"b\" TEXT, " +
                        "PRIMARY KEY (\"a\", \"b\")" +
                    ")")
                return .rollback
            }
            try dbQueue.inTransaction { db in
                try db.create(table: "test") { t in
                    t.primaryKey(["a", "b"], onConflict: .fail)
                    t.column("a", .text)
                    t.column("b", .text)
                }
                XCTAssertEqual(self.lastSQLQuery,
                    "CREATE TABLE \"test\" (" +
                        "\"a\" TEXT, " +
                        "\"b\" TEXT, " +
                        "PRIMARY KEY (\"a\", \"b\") ON CONFLICT FAIL" +
                    ")")
                return .rollback
            }
        }
    }
    
    func testTableUniqueKey() {
        assertNoError {
            let dbQueue = try makeDatabaseQueue()
            try dbQueue.inDatabase { db in
                try db.create(table: "test") { t in
                    t.uniqueKey(["a"])
                    t.uniqueKey(["b", "c"], onConflict: .fail)
                    t.column("a", .text)
                    t.column("b", .text)
                    t.column("c", .text)
                }
                XCTAssertEqual(self.lastSQLQuery,
                    "CREATE TABLE \"test\" (" +
                        "\"a\" TEXT, " +
                        "\"b\" TEXT, " +
                        "\"c\" TEXT, " +
                        "UNIQUE (\"a\"), " +
                        "UNIQUE (\"b\", \"c\") ON CONFLICT FAIL" +
                    ")")
            }
        }
    }
    
    func testTableForeignKey() {
        assertNoError {
            let dbQueue = try makeDatabaseQueue()
            try dbQueue.inDatabase { db in
                try db.create(table: "parent") { t in
                    t.primaryKey(["a", "b"])
                    t.column("a", .text)
                    t.column("b", .text)
                }
                try db.create(table: "child") { t in
                    t.foreignKey(["c", "d"], references: "parent", onDelete: .cascade, onUpdate: .cascade)
                    t.foreignKey(["d", "e"], references: "parent", columns: ["b", "a"], onDelete: .restrict, deferred: true)
                    t.column("c", .text)
                    t.column("d", .text)
                    t.column("e", .text)
                }
                XCTAssertEqual(self.lastSQLQuery,
                    "CREATE TABLE \"child\" (" +
                        "\"c\" TEXT, " +
                        "\"d\" TEXT, " +
                        "\"e\" TEXT, " +
                        "FOREIGN KEY (\"c\", \"d\") REFERENCES \"parent\"(\"a\", \"b\") ON DELETE CASCADE ON UPDATE CASCADE, " +
                        "FOREIGN KEY (\"d\", \"e\") REFERENCES \"parent\"(\"b\", \"a\") ON DELETE RESTRICT DEFERRABLE INITIALLY DEFERRED" +
                    ")")
            }
        }
    }
    
    func testTableCheck() {
        assertNoError {
            let dbQueue = try makeDatabaseQueue()
            try dbQueue.inDatabase { db in
                try db.create(table: "test") { t in
                    t.check(Column("a") + Column("b") < 10)
                    t.check(sql: "a + b < 10")
                    t.column("a", .integer)
                    t.column("b", .integer)
                }
                XCTAssertEqual(self.lastSQLQuery,
                    "CREATE TABLE \"test\" (" +
                        "\"a\" INTEGER, " +
                        "\"b\" INTEGER, " +
                        "CHECK (((\"a\" + \"b\") < 10)), " +
                        "CHECK (a + b < 10)" +
                    ")")
                
                // Sanity check
                try db.execute("INSERT INTO test (a, b) VALUES (1, 0)")
                do {
                    try db.execute("INSERT INTO test (a, b) VALUES (5, 5)")
                    XCTFail()
                } catch {
                }
            }
        }
    }
    
    func testRenameTable() {
        assertNoError {
            let dbQueue = try makeDatabaseQueue()
            try dbQueue.inDatabase { db in
                try db.create(table: "test") { t in
                    t.column("a", .text)
                }
                XCTAssertTrue(db.tableExists("test"))
                
                try db.rename(table: "test", to: "foo")
                XCTAssertEqual(self.lastSQLQuery, "ALTER TABLE \"test\" RENAME TO \"foo\"")
                XCTAssertFalse(db.tableExists("test"))
                XCTAssertTrue(db.tableExists("foo"))
            }
        }
    }
    
    func testAlterTable() {
        assertNoError {
            let dbQueue = try makeDatabaseQueue()
            try dbQueue.inDatabase { db in
                try db.create(table: "test") { t in
                    t.column("a", .text)
                }
                
                self.sqlQueries.removeAll()
                try db.alter(table: "test") { t in
                    t.add(column: "b", .text)
                    t.add(column: "c", .integer).notNull().defaults(to: 1)
                }
                
                XCTAssertEqual(self.sqlQueries[0], "ALTER TABLE \"test\" ADD COLUMN \"b\" TEXT;")
                XCTAssertEqual(self.sqlQueries[1], " ALTER TABLE \"test\" ADD COLUMN \"c\" INTEGER NOT NULL DEFAULT 1")
            }
        }
    }
    
    func testDropTable() {
        assertNoError {
            let dbQueue = try makeDatabaseQueue()
            try dbQueue.inDatabase { db in
                try db.create(table: "test") { t in
                    t.column("id", .integer).primaryKey()
                    t.column("name", .text)
                }
                XCTAssertTrue(db.tableExists("test"))
                
                try db.drop(table: "test")
                XCTAssertEqual(self.lastSQLQuery, "DROP TABLE \"test\"")
                XCTAssertFalse(db.tableExists("test"))
            }
        }
    }
    
    func testCreateIndex() {
        assertNoError {
            let dbQueue = try makeDatabaseQueue()
            try dbQueue.inDatabase { db in
                try db.create(table: "test") { t in
                    t.column("id", .integer).primaryKey()
                    t.column("a", .text)
                    t.column("b", .text)
                }
                
                try db.create(index: "test_on_a", on: "test", columns: ["a"])
                XCTAssertEqual(self.lastSQLQuery, "CREATE INDEX \"test_on_a\" ON \"test\"(\"a\")")
                
                try db.create(index: "test_on_a_b", on: "test", columns: ["a", "b"], unique: true, ifNotExists: true, condition: Column("a") == 1)
                XCTAssertEqual(self.lastSQLQuery, "CREATE UNIQUE INDEX IF NOT EXISTS \"test_on_a_b\" ON \"test\"(\"a\", \"b\") WHERE (\"a\" = 1)")
                
                // Sanity check
                XCTAssertEqual(Set(db.indexes(on: "test").map { $0.name }), ["test_on_a", "test_on_a_b"])
            }
        }
    }
    
    func testDropIndex() {
        assertNoError {
            let dbQueue = try makeDatabaseQueue()
            try dbQueue.inDatabase { db in
                try db.create(table: "test") { t in
                    t.column("id", .integer).primaryKey()
                    t.column("name", .text)
                }
                try db.create(index: "test_on_name", on: "test", columns: ["name"])
                
                try db.drop(index: "test_on_name")
                XCTAssertEqual(self.lastSQLQuery, "DROP INDEX \"test_on_name\"")
                
                // Sanity check
                XCTAssertTrue(db.indexes(on: "test").isEmpty)
            }
        }
    }
}<|MERGE_RESOLUTION|>--- conflicted
+++ resolved
@@ -133,14 +133,9 @@
             let dbQueue = try makeDatabaseQueue()
             try dbQueue.inDatabase { db in
                 try db.create(table: "test") { t in
-<<<<<<< HEAD
                     t.column("a", .integer).check { $0 > 0 }
                     t.column("b", .integer).check(sql: "b <> 2")
-=======
-                    t.column("a", .Integer).check { $0 > 0 }
-                    t.column("b", .Integer).check(sql: "b <> 2")
-                    t.column("c", .Integer).check { $0 > 0 }.check { $0 < 10 }
->>>>>>> ceb73730
+                    t.column("c", .integer).check { $0 > 0 }.check { $0 < 10 }
                 }
                 XCTAssertEqual(self.lastSQLQuery,
                     "CREATE TABLE \"test\" (" +
@@ -226,14 +221,9 @@
                     t.column("email", .text).unique()
                 }
                 try db.create(table: "child") { t in
-<<<<<<< HEAD
                     t.column("parentName", .text).references("parent", onDelete: .cascade, onUpdate: .cascade)
                     t.column("parentEmail", .text).references("parent", column: "email", onDelete: .restrict, deferred: true)
-=======
-                    t.column("parentName", .Text).references("parent", onDelete: .Cascade, onUpdate: .Cascade)
-                    t.column("parentEmail", .Text).references("parent", column: "email", onDelete: .Restrict, deferred: true)
-                    t.column("weird", .Text).references("parent", column: "name").references("parent", column: "email")
->>>>>>> ceb73730
+                    t.column("weird", .text).references("parent", column: "name").references("parent", column: "email")
                 }
                 XCTAssertEqual(self.lastSQLQuery,
                     "CREATE TABLE \"child\" (" +
